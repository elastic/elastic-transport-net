// Licensed to Elasticsearch B.V under one or more agreements.
// Elasticsearch B.V licenses this file to you under the Apache 2.0 License.
// See the LICENSE file in the project root for more information

using System;
using System.Collections.Generic;
using System.Threading;
using System.Threading.Tasks;

namespace Elastic.Transport.Products;

/// <summary>
/// When a request interfaces with a product, some parts are
/// bespoke for each product. This interface defines the contract products will have to implement in order to fill
/// in these bespoke parts.
/// <para>The expectation is that unless you instantiate <see cref="DefaultHttpTransport{TConnectionSettings}"/>
/// directly clients that utilize transport will fill in this dependency
/// </para>
/// <para>
/// If you do want to use a bare-bones <see cref="DefaultHttpTransport{TConnectionSettings}"/> you can use
/// <see cref="DefaultProductRegistration.Default"/>
/// </para>
/// </summary>
public abstract class ProductRegistration
{
	/// <summary>
	/// The default MIME type used for Accept and Content-Type headers for requests.
	/// </summary>
	public abstract string DefaultMimeType { get; }

	/// <summary>
	/// The name of the current product utilizing <see cref="HttpTransport{TConnectionSettings}"/>
	/// <para>This name makes its way into the transport diagnostics sources and the default user agent string</para>
	/// </summary>
	public abstract string Name { get; }

	/// <summary>
	/// An optional service-identifier string that is used in metadata headers.
	/// </summary>
	public abstract string? ServiceIdentifier { get; }

	/// <summary>
	/// Whether the product <see cref="HttpTransport{TConnectionSettings}"/> will call out to supports ping endpoints
	/// </summary>
	public abstract bool SupportsPing { get; }

	/// <summary>
	/// Whether the product <see cref="HttpTransport{TConnectionSettings}"/> will call out to supports sniff endpoints that return
	/// information about available nodes
	/// </summary>
	public abstract bool SupportsSniff { get; }

	/// <summary>
	/// The set of headers to parse from all requests by default. These can be added to any consumer specific requirements.
	/// </summary>
	public abstract HeadersList ResponseHeadersToParse { get; }

	/// <summary>
	/// Create an instance of <see cref="RequestData"/> that describes where and how to ping see <paramref name="node" />
	/// <para>All the parameters of this method correspond with <see cref="RequestData"/>'s constructor</para>
	/// </summary>
	public abstract RequestData CreatePingRequestData(Node node, RequestConfiguration requestConfiguration, ITransportConfiguration global, MemoryStreamFactory memoryStreamFactory);

	/// <summary>
	/// Provide an implementation that performs the ping directly using <see cref="TransportClient.RequestAsync{TResponse}"/> and the <see cref="RequestData"/>
	/// return by <see cref="CreatePingRequestData"/>
	/// </summary>
	public abstract Task<TransportResponse> PingAsync(TransportClient connection, RequestData pingData, CancellationToken cancellationToken);

	/// <summary>
	/// Provide an implementation that performs the ping directly using <see cref="TransportClient.Request{TResponse}"/> and the <see cref="RequestData"/>
	/// return by <see cref="CreatePingRequestData"/>
	/// </summary>
	public abstract TransportResponse Ping(TransportClient connection, RequestData pingData);

	/// <summary>
	/// Create an instance of <see cref="RequestData"/> that describes where and how to sniff the cluster using <paramref name="node" />
	/// <para>All the parameters of this method correspond with <see cref="RequestData"/>'s constructor</para>
	/// </summary>
	public abstract RequestData CreateSniffRequestData(Node node, IRequestConfiguration requestConfiguration, ITransportConfiguration settings,
		MemoryStreamFactory memoryStreamFactory);

	/// <summary>
	/// Provide an implementation that performs the sniff directly using <see cref="TransportClient.Request{TResponse}"/> and the <see cref="RequestData"/>
	/// return by <see cref="CreateSniffRequestData"/>
	/// </summary>
	public abstract Task<Tuple<TransportResponse, IReadOnlyCollection<Node>>> SniffAsync(TransportClient connection, bool forceSsl, RequestData requestData, CancellationToken cancellationToken);

	/// <summary>
	/// Provide an implementation that performs the sniff directly using <see cref="TransportClient.Request{TResponse}"/> and the <see cref="RequestData"/>
	/// return by <see cref="CreateSniffRequestData"/>
	/// </summary>
	public abstract Tuple<TransportResponse, IReadOnlyCollection<Node>> Sniff(TransportClient connection, bool forceSsl, RequestData requestData);

	/// <summary> Allows certain nodes to be queried first to obtain sniffing information </summary>
	public abstract int SniffOrder(Node node);

	/// <summary> Predicate indicating a node is allowed to be used for API calls</summary>
	/// <param name="node">The node to inspect</param>
	/// <returns>bool, true if node should allows API calls</returns>
	public abstract bool NodePredicate(Node node);

	/// <summary>
	/// Used by <see cref="ResponseBuilder"/> to determine if it needs to return true or false for
	/// <see cref="ApiCallDetails.HasSuccessfulStatusCode"/>
	/// </summary>
	public abstract bool HttpStatusCodeClassifier(HttpMethod method, int statusCode);

	/// <summary>
	/// Try to obtain a server error from the response, this is used for debugging and exception messages
	/// </summary>
	public abstract bool TryGetServerErrorReason<TResponse>(TResponse response, out string reason) where TResponse : TransportResponse;

	/// <summary>
<<<<<<< HEAD
	/// A <see cref="MetaHeaderProvider"/> which produces the client meta header for a request.
=======
	/// Allows product implementations to inject a metadata header to all outgoing requests
>>>>>>> a834975a
	/// </summary>
	public abstract MetaHeaderProvider MetaHeaderProvider { get; }

	/// <summary>
<<<<<<< HEAD
	/// A <see cref="ResponseBuilder"/> used to produce product responses from an HTTP response.
	/// </summary>
	public abstract ResponseBuilder ResponseBuilder { get; }

	/// <summary>
	/// The assembly informational version of the product.
	/// </summary>
	public abstract string ProductAssemblyVersion { get; }

	/// <summary>
	/// A set of common OpenTelemetry attributes for this product which are added to the logical operation span created
	/// by Elastic.Transport.
	/// </summary>
	public abstract IReadOnlyDictionary<string, object>? DefaultOpenTelemetryAttributes { get; }

	/// <summary>
	/// Returns a collection of header names to be parsed from the HTTP response.
	/// </summary>
	public abstract IReadOnlyCollection<string> DefaultHeadersToParse();

	/// <summary>
	/// May return a dictionary containing OpenTelemetry attributes parsed from the <see cref="ApiCallDetails"/> which are
	/// added to the logical operation span created by Elastic.Transport.
	/// </summary>
	public abstract Dictionary<string, object>? ParseOpenTelemetryAttributesFromApiCallDetails(ApiCallDetails callDetails);
=======
	/// Allows product implementations to take full control of building transport responses if needed.
	/// </summary>
	public virtual ResponseBuilder ResponseBuilder => ResponseBuilder.Default;
>>>>>>> a834975a
}<|MERGE_RESOLUTION|>--- conflicted
+++ resolved
@@ -112,19 +112,9 @@
 	public abstract bool TryGetServerErrorReason<TResponse>(TResponse response, out string reason) where TResponse : TransportResponse;
 
 	/// <summary>
-<<<<<<< HEAD
-	/// A <see cref="MetaHeaderProvider"/> which produces the client meta header for a request.
-=======
-	/// Allows product implementations to inject a metadata header to all outgoing requests
->>>>>>> a834975a
+	/// Allows product implementations to inject a metadata header to all outgoing requests.
 	/// </summary>
 	public abstract MetaHeaderProvider MetaHeaderProvider { get; }
-
-	/// <summary>
-<<<<<<< HEAD
-	/// A <see cref="ResponseBuilder"/> used to produce product responses from an HTTP response.
-	/// </summary>
-	public abstract ResponseBuilder ResponseBuilder { get; }
 
 	/// <summary>
 	/// The assembly informational version of the product.
@@ -147,9 +137,9 @@
 	/// added to the logical operation span created by Elastic.Transport.
 	/// </summary>
 	public abstract Dictionary<string, object>? ParseOpenTelemetryAttributesFromApiCallDetails(ApiCallDetails callDetails);
-=======
+
+  /// <summary>
 	/// Allows product implementations to take full control of building transport responses if needed.
 	/// </summary>
 	public virtual ResponseBuilder ResponseBuilder => ResponseBuilder.Default;
->>>>>>> a834975a
 }