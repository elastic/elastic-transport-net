--- conflicted
+++ resolved
@@ -24,30 +24,20 @@
 			where TResponse : class, ITransportResponse, new();
 
 		/// <inheritdoc cref="Request{TResponse}"/>
-<<<<<<< HEAD
-		Task<TResponse> RequestAsync<TResponse>(HttpMethod method, string path, CancellationToken ctx, PostData data = null, IRequestParameters requestParameters = null)
-=======
 		Task<TResponse> RequestAsync<TResponse>(
 			HttpMethod method,
 			string path,
 			CancellationToken ctx,
 			PostData data = null,
 			IRequestParameters requestParameters = null
-		)
->>>>>>> 4e3ae912
-			where TResponse : class, ITransportResponse, new();
+		)	where TResponse : class, ITransportResponse, new();
 	}
 
 	/// <summary>
 	/// Transport coordinates the client requests over the connection pool nodes and is in charge of falling over on different nodes
 	/// </summary>
 	public interface ITransport<out TConfiguration> : ITransport
-<<<<<<< HEAD
-		where TConfiguration : ITransportConfigurationValues
-=======
 		where TConfiguration : ITransportConfiguration
-
->>>>>>> 4e3ae912
 	{
 		/// <summary>
 		/// The <see cref="ITransportConfiguration"/> in use by this transport instance
